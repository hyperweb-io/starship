name: Docs

on:
  push:
    branches:
      - main
    paths:
      - "docs/**"
      - "learn/**"
      - ".github/workflows/docs.yaml"

env:
  # Repository specific variables
  REPO_NAME: starship
  DOCS_DEST_PATH: pages/starship
  LEARN_DEST_PATH: src/data/learn/starship
  BRANCH_PREFIX: auto-docs

jobs:
  docs-deploy:
    runs-on: ubuntu-latest
    if: contains(github.event.head_commit.modified, 'docs/') || contains(github.event.head_commit.added, 'docs/')

    steps:
      - name: Checkout
        uses: actions/checkout@v4

      - name: Setup Git
        run: |
          git config --global user.name 'GitHub Action'
          git config --global user.email 'action@github.com'

      - name: Set branch name
        run: |
          SHORT_SHA=$(echo ${{ github.sha }} | cut -c1-7)
          echo "BRANCH_NAME=${{ env.BRANCH_PREFIX }}/${{ env.REPO_NAME }}/docs/$SHORT_SHA" >> $GITHUB_ENV

      - name: Clone docs repository
        run: git clone https://x-access-token:${{ secrets.GH_HYPERWEB_PAT }}@github.com/hyperweb-io/docs.hyperweb.io.git external-docs

      - name: Create and push docs branch
        run: |
          cd external-docs
          git checkout -b ${{ env.BRANCH_NAME }}
          rsync -av --delete ../docs/ ./${{ env.DOCS_DEST_PATH }}/
          git add .
<<<<<<< HEAD
          git commit -m "Update ${{ env.REPO_NAME }} documentation"
          git push origin ${{ env.BRANCH_NAME }}

      - name: Create PR
        uses: peter-evans/create-pull-request@v5
        with:
          token: ${{ secrets.GH_HYPERWEB_PAT }}
          path: external-docs
          commit-message: "Update ${{ env.REPO_NAME }} documentation"
          title: "automated: Update ${{ env.REPO_NAME }} documentation"
          body: "Automated update of ${{ env.REPO_NAME }} documentation"
          branch: ${{ env.BRANCH_NAME }}
          base: main
          labels: automated-pr

      - name: Wait for PR checks
        uses: lewagon/wait-on-check-action@v1.3.1
        with:
          ref: ${{ env.BRANCH_NAME }}
          repo: hyperweb-io/docs.hyperweb.io
          token: ${{ secrets.GH_HYPERWEB_PAT }}
          check-interval: 10

      - name: Merge PR
        uses: peter-evans/merge-pull-request@v2
        with:
          token: ${{ secrets.GH_HYPERWEB_PAT }}
          repository: hyperweb-io/docs.hyperweb.io
          pull-request-number: ${{ steps.create-pr.outputs.pull-request-number }}
          merge-method: squash

  learn-deploy:
    runs-on: ubuntu-latest
    if: contains(github.event.head_commit.modified, 'learn/') || contains(github.event.head_commit.added, 'learn/')

    steps:
      - name: Checkout
        uses: actions/checkout@v4

      - name: Setup Git
        run: |
          git config --global user.name 'GitHub Action'
          git config --global user.email 'action@github.com'

      - name: Set branch name
        run: |
          SHORT_SHA=$(echo ${{ github.sha }} | cut -c1-7)
          echo "BRANCH_NAME=${{ env.BRANCH_PREFIX }}/${{ env.REPO_NAME }}/learn/$SHORT_SHA" >> $GITHUB_ENV

      - name: Clone learn repository
        run: git clone https://x-access-token:${{ secrets.GH_HYPERWEB_PAT }}@github.com/hyperweb-io/hyperweb.io.git learn-site

      - name: Create and push learn branch
        run: |
          cd learn-site
          git checkout -b ${{ env.BRANCH_NAME }}
          mkdir -p ./${{ env.LEARN_DEST_PATH }}
          rsync -av --delete ../learn/ ./${{ env.LEARN_DEST_PATH }}/
          git add .
          git commit -m "Update ${{ env.REPO_NAME }} learn content"
          git push origin ${{ env.BRANCH_NAME }}

      - name: Create PR
        uses: peter-evans/create-pull-request@v5
        with:
          token: ${{ secrets.GH_HYPERWEB_PAT }}
          path: learn-site
          commit-message: "Update ${{ env.REPO_NAME }} learn content"
          title: "automated: Update ${{ env.REPO_NAME }} learn content"
          body: "Automated update of ${{ env.REPO_NAME }} learn content"
          branch: ${{ env.BRANCH_NAME }}
          base: main
          labels: automated-pr

      - name: Wait for PR checks
        uses: lewagon/wait-on-check-action@v1.3.1
        with:
          ref: ${{ env.BRANCH_NAME }}
          repo: hyperweb-io/hyperweb.io
          token: ${{ secrets.GH_HYPERWEB_PAT }}
          check-interval: 10

      - name: Merge PR
        uses: peter-evans/merge-pull-request@v2
        with:
          token: ${{ secrets.GH_HYPERWEB_PAT }}
          repository: hyperweb-io/hyperweb.io
          pull-request-number: ${{ steps.create-pr.outputs.pull-request-number }}
          merge-method: squash
=======
          if git diff --cached --quiet; then
              echo "No changes to commit."
          else
              git commit -m "Automated: Update ${{ env.REPO_NAME }} documentation"
              git push
          fi
>>>>>>> 34119bec
<|MERGE_RESOLUTION|>--- conflicted
+++ resolved
@@ -44,7 +44,6 @@
           git checkout -b ${{ env.BRANCH_NAME }}
           rsync -av --delete ../docs/ ./${{ env.DOCS_DEST_PATH }}/
           git add .
-<<<<<<< HEAD
           git commit -m "Update ${{ env.REPO_NAME }} documentation"
           git push origin ${{ env.BRANCH_NAME }}
 
@@ -74,71 +73,4 @@
           token: ${{ secrets.GH_HYPERWEB_PAT }}
           repository: hyperweb-io/docs.hyperweb.io
           pull-request-number: ${{ steps.create-pr.outputs.pull-request-number }}
-          merge-method: squash
-
-  learn-deploy:
-    runs-on: ubuntu-latest
-    if: contains(github.event.head_commit.modified, 'learn/') || contains(github.event.head_commit.added, 'learn/')
-
-    steps:
-      - name: Checkout
-        uses: actions/checkout@v4
-
-      - name: Setup Git
-        run: |
-          git config --global user.name 'GitHub Action'
-          git config --global user.email 'action@github.com'
-
-      - name: Set branch name
-        run: |
-          SHORT_SHA=$(echo ${{ github.sha }} | cut -c1-7)
-          echo "BRANCH_NAME=${{ env.BRANCH_PREFIX }}/${{ env.REPO_NAME }}/learn/$SHORT_SHA" >> $GITHUB_ENV
-
-      - name: Clone learn repository
-        run: git clone https://x-access-token:${{ secrets.GH_HYPERWEB_PAT }}@github.com/hyperweb-io/hyperweb.io.git learn-site
-
-      - name: Create and push learn branch
-        run: |
-          cd learn-site
-          git checkout -b ${{ env.BRANCH_NAME }}
-          mkdir -p ./${{ env.LEARN_DEST_PATH }}
-          rsync -av --delete ../learn/ ./${{ env.LEARN_DEST_PATH }}/
-          git add .
-          git commit -m "Update ${{ env.REPO_NAME }} learn content"
-          git push origin ${{ env.BRANCH_NAME }}
-
-      - name: Create PR
-        uses: peter-evans/create-pull-request@v5
-        with:
-          token: ${{ secrets.GH_HYPERWEB_PAT }}
-          path: learn-site
-          commit-message: "Update ${{ env.REPO_NAME }} learn content"
-          title: "automated: Update ${{ env.REPO_NAME }} learn content"
-          body: "Automated update of ${{ env.REPO_NAME }} learn content"
-          branch: ${{ env.BRANCH_NAME }}
-          base: main
-          labels: automated-pr
-
-      - name: Wait for PR checks
-        uses: lewagon/wait-on-check-action@v1.3.1
-        with:
-          ref: ${{ env.BRANCH_NAME }}
-          repo: hyperweb-io/hyperweb.io
-          token: ${{ secrets.GH_HYPERWEB_PAT }}
-          check-interval: 10
-
-      - name: Merge PR
-        uses: peter-evans/merge-pull-request@v2
-        with:
-          token: ${{ secrets.GH_HYPERWEB_PAT }}
-          repository: hyperweb-io/hyperweb.io
-          pull-request-number: ${{ steps.create-pr.outputs.pull-request-number }}
-          merge-method: squash
-=======
-          if git diff --cached --quiet; then
-              echo "No changes to commit."
-          else
-              git commit -m "Automated: Update ${{ env.REPO_NAME }} documentation"
-              git push
-          fi
->>>>>>> 34119bec
+          merge-method: squash