# API for interacting with the charts for devnet
# TODO: need a way to create state reaching jobs, those will run user bash scripts
# after the chain has been initialized, get the chain to a state and then complete
# Note: Order of `coins` matters, since we take the first one as part of gentx
defaultChains:
  osmosis:
    image: ghcr.io/hyperweb-io/starship/osmosis:v25.0.0
    home: /root/.osmosisd
    binary: osmosisd
    prefix: osmo
    denom: uosmo
    prettyName: Osmosis
    coins: 100000000000000uosmo,100000000000000uion
    hdPath: m/44'/118'/0'/0/0
    coinType: 118
    repo: https://github.com/osmosis-labs/osmosis
    assets:
      - base: uosmo
        description: "The native token of Osmosis"
        name: Osmosis
        display: osmo
        symbol: OSMO
        logo_URIs:
          png: "https://raw.githubusercontent.com/cosmos/chain-registry/master/osmosis/images/osmo.png"
          svg: "https://raw.githubusercontent.com/cosmos/chain-registry/master/osmosis/images/osmo.svg"
        denom_units:
          - denom: uosmo
            exponent: 0
          - denom: osmo
            exponent: 6
        coingecko_id: osmosis
        keywords: ["staking", "dex"]
      - base: uion
        name: Ion
        display: ion
        symbol: ION
        logo_URIs:
          png: "https://raw.githubusercontent.com/cosmos/chain-registry/master/osmosis/images/ion.png"
          svg: "https://raw.githubusercontent.com/cosmos/chain-registry/master/osmosis/images/ion.svg"
        denom_units:
          - denom: uion
            exponent: 0
          - denom: ion
            exponent: 6
        coingecko_id: ion
        keywords: ["memecoin"]
  juno:
    image: ghcr.io/hyperweb-io/starship/juno:v18.0.0
    home: /root/.juno
    binary: junod
    prefix: juno
    denom: ujuno
    prettyName: Juno
    coins: 100000000000000ujuno
    hdPath: m/44'/118'/0'/0/0
    coinType: 118
    repo: https://github.com/CosmosContracts/juno
    assets:
      - base: ujuno
        description: "The native token of JUNO Chain"
        name: Juno
        display: juno
        symbol: JUNO
        logo_URIs:
          png: "https://raw.githubusercontent.com/cosmos/chain-registry/master/juno/images/juno.png"
          svg: "https://raw.githubusercontent.com/cosmos/chain-registry/master/juno/images/juno.svg"
        denom_units:
          - denom: ujuno
            exponent: 0
          - denom: juno
            exponent: 6
        coingecko_id: juno-network
  wasmd:
    image: anmol1696/wasmd:latest
    home: /root/.wasmd
    binary: wasmd
    prefix: wasm
    denom: stake
    prettyName: Wasm
    coins: 100000000000000stake,100000000000000ucosm
    hdPath: m/44'/118'/0'/0/0
    coinType: 118
    repo: https://github.com/CosmWasm/wasmd
  cosmoshub:
    image: ghcr.io/hyperweb-io/starship/gaia:v18.0.0
    home: /root/.gaia
    binary: gaiad
    prefix: cosmos
    denom: uatom
    prettyName: Cosmos Hub
    coins: 100000000000000uatom
    hdPath: m/44'/118'/0'/0/0
    coinType: 118
    repo: https://github.com/cosmos/gaia
    assets:
      - base: uatom
        description: "The native staking and governance token of the Cosmos Hub."
        name: Cosmos Hub Atom
        display: atom
        symbol: ATOM
        logo_URIs:
          png: "https://raw.githubusercontent.com/cosmos/chain-registry/master/cosmoshub/images/atom.png"
          svg: "https://raw.githubusercontent.com/cosmos/chain-registry/master/cosmoshub/images/atom.svg"
        denom_units:
          - denom: uatom
            exponent: 0
          - denom: atom
            exponent: 6
        coingecko_id: atom
  simapp:
    image: ghcr.io/hyperweb-io/starship/simapp:v0.47.3
    home: /root/.simapp
    binary: simd
    prefix: cosmos
    denom: stake
    prettyName: Sim App
    coins: 100000000000000stake
    hdPath: m/44'/118'/0'/0/0
    coinType: 118
    repo: https://github.com/cosmos/cosmos-sdk/tree/main/simapp
  persistencecore:
    image: anmol1696/persistencecore:latest
    home: /root/.persistenceCore
    binary: persistenceCore
    prefix: persistence
    denom: uxprt
    prettyName: Persistence
    coins: 100000000000000uxprt
    hdPath: m/44'/118'/0'/0/0
    coinType: 118
    repo: https://github.com/persistenceOne/persistenceCore
  stride:
    image: ghcr.io/hyperweb-io/starship/stride:v9.2.1
    home: /root/.stride
    binary: strided
    prefix: stride
    denom: ustrd
    prettyName: Stride
    coins: 100000000000000ustrd
    hdPath: m/44'/118'/0'/0/0
    coinType: 118
    repo: https://github.com/Stride-Labs/stride
    assets:
      - base: ustrd
        description: The native token of Stride
        denom_units:
          - denom: ustrd
            exponent: 0
          - denom: strd
            exponent: 6
        name: Stride
        display: strd
        symbol: STRD
        logo_URIs:
          png: https://raw.githubusercontent.com/cosmos/chain-registry/master/stride/images/strd.png
          svg: https://raw.githubusercontent.com/cosmos/chain-registry/master/stride/images/strd.svg
        coingecko_id: stride
      - base: stuatom
        denom_units:
          - denom: stuatom
            exponent: 0
          - denom: statom
            exponent: 6
        name: stATOM
        display: statom
        symbol: stATOM
        traces:
          - type: liquid-stake
            counterparty:
              chain_name: cosmoshub
              base_denom: uatom
            provider: Stride
        logo_URIs:
          png: https://raw.githubusercontent.com/cosmos/chain-registry/master/stride/images/statom.png
          svg: https://raw.githubusercontent.com/cosmos/chain-registry/master/stride/images/statom.svg
        coingecko_id: stride-staked-atom
  injective:
    image: ghcr.io/hyperweb-io/starship/injective:v1.11.6
    home: /root/.injectived
    binary: injectived
    prefix: inj
    denom: inj
    prettyName: Injective
    coins: 100000000000000000000000000inj
    hdPath: m/44'/60'/0'/0/0
    coinType: 60
    repo: https://github.com/InjectiveLabs/injective-chain-releases
    faucet:
      type: starship
    scripts:
      createGenesis:
        file: scripts/injective/create-genesis.sh
      updateGenesis:
        file: scripts/injective/update-genesis.sh
      createValidator:
        file: scripts/injective/create-validator.sh
    assets:
      - base: inj
        description: The INJ token is the native governance token for the Injective chain.
        denom_units:
          - denom: inj
            exponent: 0
          - denom: INJ
            exponent: 18
        name: Injective
        display: INJ
        symbol: INJ
        logo_URIs:
          png: https://raw.githubusercontent.com/cosmos/chain-registry/master/injective/images/inj.png
          svg: https://raw.githubusercontent.com/cosmos/chain-registry/master/injective/images/inj.svg
        coingecko_id: injective-protocol
  ics:
    image: ghcr.io/hyperweb-io/starship/ics:v0.1.0
    home: /root/.ics
    binary: interchain-security-pd
    prefix: cosmos
    denom: uatom
    prettyName: ICS
    coins: 100000000000000uatom,100000000000000stake
    hdPath: m/44'/118'/0'/0/0
    coinType: 118
    repo: https://github.com/cosmos/interchain-security
  cronos:
    image: ghcr.io/hyperweb-io/starship/cronos:v1.0.4
    home: /root/.cronos
    binary: cronosd
    prefix: crc
    denom: basecro
    prettyName: Cronos
    coins: 100000000000000basecro
    hdPath: m/44'/60'/0'/0/0
    coinType: 60
    repo: https://github.com/crypto-org-chain/cronos
    assets:
      - base: basecro
        description: Cronos Chain - Get Instant DApp Portability with EVM Support
        denom_units:
          - denom: basecro
            exponent: 0
          - denom: cro
            exponent: 18
        name: Cronos
        display: cro
        symbol: CRO
        logo_URIs:
          svg: https://raw.githubusercontent.com/cosmos/chain-registry/master/cronos/images/cro.svg
          png: https://raw.githubusercontent.com/cosmos/chain-registry/master/cronos/images/cronos.png
        coingecko_id: crypto-com-chain
  cryptoorgchain:
    image: ghcr.io/hyperweb-io/starship/cryptoorgchain:v4.1.2
    home: /root/.cryptoorgchain
    binary: chain-maind
    prefix: cro
    denom: basecro
    prettyName: Crypto.org Chain
    coins: 100000000000000basecro
    hdPath: m/44'/118'/0'/0/0
    coinType: 118
    repo: https://github.com/crypto-org-chain/chain-main
    assets:
      - base: basecro
        description: CRO is the native token of the Crypto.org Chain, referred to as Native CRO.
        denom_units:
          - denom: basecro
            exponent: 0
          - denom: cro
            exponent: 8
        name: Cronos
        display: cro
        symbol: CRO
        logo_URIs:
          svg: https://raw.githubusercontent.com/cosmos/chain-registry/master/cronos/images/cro.svg
          png: https://raw.githubusercontent.com/cosmos/chain-registry/master/cronos/images/cronos.png
        coingecko_id: crypto-com-chain
  evmos:
    image: ghcr.io/hyperweb-io/starship/evmos:v13.0.1
    home: /root/.evmosd
    binary: evmosd
    prefix: evmos
    denom: aevmos
    prettyName: Evmos
    coins: 100000000000000000000000000aevmos
    hdPath: m/44'/60'/0'/0/0
    coinType: 60
    repo: https://github.com/evmos/evmos
    faucet:
      type: starship
    assets:
      - base: aevmos
        description: The native EVM, governance and staking token of the Evmos Hub
        denom_units:
          - denom: aevmos
            exponent: 0
          - denom: evmos
            exponent: 18
        name: Evmos
        display: evmos
        symbol: EVMOS
        logo_URIs:
          svg: https://raw.githubusercontent.com/cosmos/chain-registry/master/evmos/images/evmos.svg
          png: https://raw.githubusercontent.com/cosmos/chain-registry/master/evmos/images/evmos.png
        coingecko_id: evmos
  regen:
    image: ghcr.io/hyperweb-io/starship/regen:v5.0.0
    home: /root/.regen
    binary: regen
    prefix: regen
    denom: uregen
    prettyName: Regen
    coins: 100000000000000uregen
    hdPath: m/44'/118'/0'/0/0
    coinType: 118
    repo: https://github.com/regen-network/regen-ledger
    assets:
      - base: uregen
        description: REGEN coin is the token for the Regen Network Platform
        denom_units:
          - denom: uregen
            exponent: 0
          - denom: regen
            exponent: 6
        name: Regen Network
        display: regen
        symbol: REGEN
        logo_URIs:
          svg: https://raw.githubusercontent.com/cosmos/chain-registry/master/regen/images/regen.svg
          png: https://raw.githubusercontent.com/cosmos/chain-registry/master/regen/images/regen.png
        coingecko_id: regen
      - base: eco.uC.NCT
        description: Nature Carbon Ton (NCT) is a carbon token standard backed 1:1 by carbon
          credits issued by Verra, a global leader in the voluntary carbon market. NCT credits
          on Regen Network have been tokenized by Toucan.earth.
        denom_units:
          - denom: eco.uC.NCT
            exponent: 0
          - denom: nct
            exponent: 6
        name: Nature Carbon Ton
        display: nct
        symbol: NCT
        logo_URIs:
          svg: https://raw.githubusercontent.com/cosmos/chain-registry/master/regen/images/nct.svg
          png: https://raw.githubusercontent.com/cosmos/chain-registry/master/regen/images/nct.png
        coingecko_id: toucan-protocol-nature-carbon-tonne
  quasar:
    image: ghcr.io/hyperweb-io/starship/quasar:v0.1.1
    home: /root/.quasarnode
    binary: quasarnoded
    prefix: quasar
    denom: uqsr
    prettyName: Quasar
    coins: 100000000000000uqsr
    hdPath: m/44'/118'/0'/0/0
    coinType: 118
    repo: https://github.com/quasar-finance/quasar-preview
    assets:
      - base: uqsr
        description: The native token of Quasar
        denom_units:
          - denom: uqsr
            exponent: 0
          - denom: qsr
            exponent: 6
        name: Quasar
        display: qsr
        symbol: QSR
        logo_URIs:
          png: https://raw.githubusercontent.com/cosmos/chain-registry/master/quasar/images/quasar.png
  quicksilver:
    image: ghcr.io/hyperweb-io/starship/quicksilver:v0.6.6
    home: /root/.quicksilverd
    binary: quicksilverd
    prefix: quick
    denom: uqck
    prettyName: Quicksilver
    coins: 100000000000000uqck
    hdPath: m/44'/118'/0'/0/0
    coinType: 118
    repo: https://github.com/ingenuity-build/quicksilver
    assets:
      - description: QCK - native token of Quicksilver
        denom_units:
          - denom: uqck
            exponent: 0
            aliases: [ ]
          - denom: qck
            exponent: 6
            aliases: [ ]
        base: uqck
        name: Quicksilver
        display: qck
        symbol: QCK
        logo_URIs:
          png: https://raw.githubusercontent.com/cosmos/chain-registry/master/quicksilver/images/qck.png
        coingecko_id: quicksilver
      - description: Quicksilver Liquid Staked STARS
        denom_units:
          - denom: uqstars
            exponent: 0
            aliases: [ ]
          - denom: qstars
            exponent: 6
            aliases: [ ]
        base: uqstars
        name: Quicksilver Liquid Staked STARS
        display: qstars
        symbol: qSTARS
        traces:
          - type: liquid-stake
            counterparty:
              chain_name: stargaze
              base_denom: ustars
            provider: Quicksilver
        logo_URIs:
          png: https://raw.githubusercontent.com/cosmos/chain-registry/master/quicksilver/images/qstars.png
          svg: https://raw.githubusercontent.com/cosmos/chain-registry/master/quicksilver/images/qstars.svg
      - description: Quicksilver Liquid Staked ATOM
        denom_units:
          - denom: uqatom
            exponent: 0
            aliases: [ ]
          - denom: qatom
            exponent: 6
            aliases: [ ]
        base: uqatom
        name: Quicksilver Liquid Staked ATOM
        display: qatom
        symbol: qATOM
        traces:
          - type: liquid-stake
            counterparty:
              chain_name: cosmoshub
              base_denom: uatom
            provider: Quicksilver
        logo_URIs:
          png: https://raw.githubusercontent.com/cosmos/chain-registry/master/quicksilver/images/qatom.png
          svg: https://raw.githubusercontent.com/cosmos/chain-registry/master/quicksilver/images/qatom.svg
  sei:
    image: ghcr.io/hyperweb-io/starship/sei:2.0.46beta
    home: /root/.seid
    binary: seid
    prefix: sei
    denom: usei
    prettyName: Sei
    coins: 100000000000000usei
    hdPath: m/44'/118'/0'/0/0
    coinType: 118
    repo: https://github.com/sei-protocol/sei-chain
    assets:
      - description: The native staking token of Sei.
        denom_units:
          - denom: usei
            exponent: 0
          - denom: sei
            exponent: 6
        base: usei
        name: Sei
        display: sei
        symbol: SEI
        logo_URIs:
          png: https://raw.githubusercontent.com/cosmos/chain-registry/master/sei/images/sei.png
          svg: https://raw.githubusercontent.com/cosmos/chain-registry/master/sei/images/sei.svg
        coingecko_id: sei-network
  sommelier:
    image: ghcr.io/hyperweb-io/starship/sommelier:v6.0.0
    home: /root/.sommelier
    binary: sommelier
    prefix: somm
    denom: usomm
    prettyName: Sommelier
    coins: 100000000000000usomm
    hdPath: m/44'/118'/0'/0/0
    coinType: 118
    repo: https://github.com/PeggyJV/sommelier
    assets:
      - description: Somm Token (SOMM) is the native staking token of the Sommelier Chain
        denom_units:
          - denom: usomm
            exponent: 0
            aliases:
              - microsomm
          - denom: msomm
            exponent: 3
            aliases:
              - millisomm
          - denom: somm
            exponent: 6
        base: usomm
        name: Somm
        display: somm
        symbol: SOMM
        logo_URIs:
          png: https://raw.githubusercontent.com/cosmos/chain-registry/master/sommelier/images/somm.png
          svg: https://raw.githubusercontent.com/cosmos/chain-registry/master/sommelier/images/somm.svg
        coingecko_id: sommelier
  stargaze:
    image: ghcr.io/hyperweb-io/starship/stargaze:v10.0.1
    home: /root/.starsd
    binary: starsd
    prefix: stars
    denom: ustars
    prettyName: Stargaze
    coins: 100000000000000ustars
    hdPath: m/44'/118'/0'/0/0
    coinType: 118
    repo: https://github.com/public-awesome/stargaze
    assets:
      - description: The native token of Stargaze
        denom_units:
          - denom: ustars
            exponent: 0
          - denom: stars
            exponent: 6
        base: ustars
        name: Stargaze
        display: stars
        symbol: STARS
        logo_URIs:
          svg: https://raw.githubusercontent.com/cosmos/chain-registry/master/stargaze/images/stars.svg
          png: https://raw.githubusercontent.com/cosmos/chain-registry/master/stargaze/images/stars.png
        coingecko_id: stargaze
  umee:
    image: ghcr.io/hyperweb-io/starship/umee:v3.1.0
    home: /root/.umee
    binary: umeed
    prefix: umee
    denom: uumee
    prettyName: Umee
    coins: 100000000000000uumee
    hdPath: m/44'/118'/0'/0/0
    coinType: 118
    repo: https://github.com/umee-network/umee
    assets:
      - description: The native token of Umee
        denom_units:
          - denom: uumee
            exponent: 0
          - denom: umee
            exponent: 6
        base: uumee
        name: Umee
        display: umee
        symbol: UMEE
        logo_URIs:
          svg: https://raw.githubusercontent.com/cosmos/chain-registry/master/umee/images/umee.svg
          png: https://raw.githubusercontent.com/cosmos/chain-registry/master/umee/images/umee.png
        coingecko_id: umee
  cheqd:
    image: ghcr.io/hyperweb-io/starship/cheqd:v1.4.4
    home: /root/.cheqdnode
    binary: cheqd-noded
    prefix: cheqd
    denom: ncheq
    prettyName: Cheqd
    coins: 100000000000000ncheq
    hdPath: m/44'/118'/0'/0/0
    coinType: 118
    repo: https://github.com/cheqd/cheqd-node
    assets:
      - description: Native token for the cheqd network
        denom_units:
          - denom: ncheq
            exponent: 0
          - denom: cheq
            exponent: 9
        base: ncheq
        display: cheq
        name: cheqd
        symbol: CHEQ
        logo_URIs:
          png: https://raw.githubusercontent.com/cosmos/chain-registry/master/cheqd/images/cheq.png
          svg: https://raw.githubusercontent.com/cosmos/chain-registry/master/cheqd/images/cheq.svg
        coingecko_id: cheqd-network
  neutron:
    image: ghcr.io/hyperweb-io/starship/neutron:v3.0.5
    home: /root/.neutrond
    binary: neutrond
    prefix: neutron
    denom: untrn
    prettyName: Neutron
    coins: 100000000000000untrn
    hdPath: m/44'/118'/0'/0/0
    coinType: 118
    repo: https://github.com/neutron-org/neutron
    scripts:
      createGenesis:
        file: scripts/neutron/create-neutron-genesis.sh
      updateGenesis:
        file: scripts/neutron/update-genesis.sh
      updateConfig:
        file: scripts/neutron/update-config.sh
    assets:
      - description: The native token of Neutron chain.
        denom_units:
          - denom: untrn
            exponent: 0
          - denom: ntrn
            exponent: 6
        base: untrn
        name: Neutron
        display: ntrn
        symbol: NTRN
        logo_URIs:
          png: https://raw.githubusercontent.com/cosmos/chain-registry/master/neutron/images/ntrn.png
          svg: https://raw.githubusercontent.com/cosmos/chain-registry/master/neutron/images/ntrn.svg
        coingecko_id: neutron
  akash:
    image: ghcr.io/osmosis-labs/mesh-security-infra/akash:latest # temp image. todo: add actual image
    home: /root/.akashd
    binary: akash
    prefix: akash
    denom: uakt
    prettyName: Akash
    coins: 100000000000000uakt
    hdPath: m/44'/118'/0'/0/0
    coinType: 118
    repo: https://github.com/akash-network/node
    assets:
      - base: uakt
        description: "The native token of Akash"
        name: Akash
        display: akt
        symbol: AKT
        logo_URIs:
          png: "https://raw.githubusercontent.com/cosmos/chain-registry/master/akash/images/akt.png"
          svg: "https://raw.githubusercontent.com/cosmos/chain-registry/master/akash/images/akt.svg"
        denom_units:
          - denom: uakt
            exponent: 0
          - denom: akt
            exponent: 6
        coingecko_id: akash-network
        keywords: [ "cloud" ]
  agoric:
    image: ghcr.io/agoric/agoric-3-proposals:main
    home: /root/.agoric
    binary: agd
    prefix: agoric
    denom: ubld
    prettyName: Agoric
    coins: 100000000000000ubld,100000000000000uist
    hdPath: m/44'/564'/0'/0/0
    coinType: 564
    repo: https://github.com/Agoric/agoric-sdk
    assets:
      - base: ubld
        description: "The native token of Agoric"
        name: Agoric
        display: bld
        symbol: BLD
        logo_URIs:
          png: "https://raw.githubusercontent.com/cosmos/chain-registry/master/agoric/images/bld.png"
          svg: "https://raw.githubusercontent.com/cosmos/chain-registry/master/agoric/images/bld.svg"
        denom_units:
          - denom: ubld
            exponent: 0
          - denom: bld
            exponent: 6
        coingecko_id: agoric
        keywords: [ "agoric" ]
      - base: uist
        description: "IST is the stable token used by the Agoric chain for execution fees and commerce."
        name: Inter Stable Token
        display: ist
        symbol: IST
        logo_URIs:
          png: "https://raw.githubusercontent.com/cosmos/chain-registry/master/agoric/images/ist.png"
          svg: "https://raw.githubusercontent.com/cosmos/chain-registry/master/agoric/images/ist.svg"
        denom_units:
          - denom: uist
            exponent: 0
          - denom: ist
            exponent: 6
        coingecko_id: inter-stable-token
        keywords: [ "inter-stable-token" ]
    readinessProbe:
      exec:
        command:
          - bash
          - -c
          - |
            # Try to see if the node is still catching up.
            ([[ $($CHAIN_BIN status 2>&1 | jq -r .SyncInfo.catching_up) == false ]]) &
            tester=$!
            # Kill the test if it takes longer than we expect.
            (sleep 5; kill $tester 2>/dev/null) &
            killer=$!
            # Kill the killer before exiting.
            trap 'kill $killer 2>/dev/null' EXIT
            # Return the test's exit code, whether it succeeded, failed, or was killed.
            wait $tester
      initialDelaySeconds: 10
      periodSeconds: 10
      timeoutSeconds: 15
  kujira:
    image: ghcr.io/hyperweb-io/starship/kujira:v1.1.0
    home: /root/.kujira
    binary: kujirad
    prefix: kujira
    denom: ukuji
    prettyName: Kujira
    coins: 100000000000000ukuji
    hdPath: m/44'/118'/0'/0/0
    coinType: 118
    repo: https://github.com/Team-Kujira/core
    assets:
      - base: ukuji
        description: "The native staking and governance token of the Kujira chain."
        name: Kujira
        display: kuji
        symbol: KUJI
        logo_URIs:
          png: "https://raw.githubusercontent.com/cosmos/chain-registry/master/kujira/images/kuji.png"
          svg: "https://raw.githubusercontent.com/cosmos/chain-registry/master/kujira/images/kuji.svg"
        denom_units:
          - denom: ukuji
            exponent: 0
          - denom: kuji
            exponent: 6
        coingecko_id: kujira
        keywords: [ "kujira" ]
  hyperweb:
    image: ghcr.io/hyperweb-io/hyperweb:latest
    home: /root/.hyperd
    binary: hyperd
    prefix: hyper
    denom: uhyper
    prettyName: Hyperweb
    coins: 100000000000000uhyper
    hdPath: m/44'/118'/0'/0/0
    coinType: 118
    repo: https://github.com/hyperweb-io/hyperweb
    assets:
      - base: uhyper
        description: "The meme coin for Hyperweb chain."
        name: Hyper
        display: hyper
        symbol: HYPR
        logo_URIs:
          png: "https://gist.githubusercontent.com/Anmol1696/bea1b3835dfb0fce3ab9ed993f5a0792/raw/7065493384a51c888752284be7c1afbf6135b50a/logo-png.png"
          svg: "https://gist.githubusercontent.com/Anmol1696/bea1b3835dfb0fce3ab9ed993f5a0792/raw/7065493384a51c888752284be7c1afbf6135b50a/logo-svg.svg"
        denom_units:
          - denom: uhyper
            exponent: 0
          - denom: hyper
            exponent: 6
        coingecko_id: hyper
        keywords: [ "hyper" ]
  noble:
    image: ghcr.io/hyperweb-io/starship/noble:v7.0.0
    home: /root/.noble
    binary: nobled
    prefix: noble
    denom: uusdc
    prettyName: Noble
    coins: 100000000000000uusdc,100000000000000ustake
    hdPath: m/44'/118'/0'/0/0
    coinType: 118
    repo: https://github.com/noble-assets/noble
    scripts:
      createGenesis:
        file: scripts/noble/create-genesis.sh
      updateGenesis:
        file: scripts/noble/update-genesis.sh
    assets:
      - base: uusdc
        description: "USD Coin"
        name: USDC
        display: usdc
        symbol: USDC
        logo_URIs:
          png: "https://raw.githubusercontent.com/cosmos/chain-registry/master/noble/images/noble.png"
          svg: "https://raw.githubusercontent.com/cosmos/chain-registry/master/noble/images/noble.svg"
        denom_units:
          - denom: uusdc
            exponent: 0
          - denom: usdc
            exponent: 6
        coingecko_id: usdc
        keywords: [ "usdc" ]
      - base: ustake
        description: "Permissioned stake token for noble"
        name: Stake
        display: stake
        symbol: STAKE
        logo_URIs:
          png: "https://raw.githubusercontent.com/cosmos/chain-registry/master/noble/images/stake.png"
          svg: "https://raw.githubusercontent.com/cosmos/chain-registry/master/noble/images/stake.svg"
        denom_units:
          - denom: ustake
            exponent: 0
          - denom: stake
            exponent: 6
        coingecko_id: stake
        keywords: [ "stake" ]
  ethereum:
    image: ghcr.io/hyperweb-io/starship/ethereum/client-go:latest
    home: /ethereum
    binary: geth
    prefix: eth
    denom: wei
    prettyName: Ethereum Execution Chain
    coins: 100000000000000wei
    hdPath: m/44'/60'/0'/0/0
    coinType: 60
    repo: https://github.com/ethereum/go-ethereum
    assets:
      - base: wei
        name: "Ether"
        description: "The native token of Ethereum"
        display: "eth"
        symbol: "ETH"
        logo_URIs:
          png: "https://raw.githubusercontent.com/cosmos/chain-registry/master/_non-cosmos/ethereum/images/eth-white.png"
          svg: "https://raw.githubusercontent.com/cosmos/chain-registry/master/_non-cosmos/ethereum/images/eth-white.svg"
        denom_units:
          - denom: wei
            exponent: 0
          - denom: gwei
            exponent: 9
          - denom: ether
            exponent: 18
            aliases:
              - "ether"
        coingecko_id: "ethereum"
    config:
      beacon:
        enabled: true
        image: "ghcr.io/hyperweb-io/starship/prysm/beacon-chain:v5.2.0"
        numValidator: 1
      validator:
        enabled: true
        image: "ghcr.io/hyperweb-io/starship/prysm/validator:v5.2.0"
        numValidator: 1
      prysmctl:
        image: "ghcr.io/hyperweb-io/starship/prysm/cmd/prysmctl:v5.2.0"
  eth:
    storageClassName: hostpath
    genesisStateUrl: https://github.com/eth-clients/merge-testnets/blob/main/sepolia/genesis.ssz
    joinNetwork: false
    prysmCtl:
      image: gcr.io/prysmaticlabs/prysm/cmd/prysmctl:local-devnet
      command: ["/app/cmd/prysmctl/prysmctl"]
      args:
        - testnet
        - generate-genesis
        - --fork=capella
        - --num-validators=64
        - --output-ssz=/ethereum/consensus/genesis.ssz
        - --chain-config-file=/etc/config/config.yml
        - --geth-genesis-json-in=/etc/config/genesis.json
        - --geth-genesis-json-out=/ethereum/consensus/genesis.json
    geth:
      image: ethereum/client-go:latest
      args:
        - --nodiscover
        - --http
        - --http.api=eth,net,web3,debug
        - --http.addr=0.0.0.0
        - --http.corsdomain=*
        - --ws
        - --ws.api=eth,net,web3
        - --ws.addr=0.0.0.0
        - --ws.origins=*
        - --http.vhosts=*
        - --authrpc.vhosts=*
        - --authrpc.addr=0.0.0.0
        - --authrpc.jwtsecret=/etc/secrets/jwt.hex
        - --datadir=/ethereum/execution
        - --allow-insecure-unlock
        - --unlock=0x123463a4B065722E99115D6c222f267d9cABb524
        - --password=/dev/null
        - --syncmode=full
        - --networkid=32382
    beaconChain:
      image: gcr.io/prysmaticlabs/prysm/beacon-chain:v4.0.8
      command: ["/app/cmd/beacon-chain/beacon-chain"]
      args:
        - --datadir=/ethereum/consensus/beacon
        - --min-sync-peers=0
        - --genesis-state=/ethereum/consensus/genesis.ssz
        - --bootstrap-node=
        - --interop-eth1data-votes
        - --chain-config-file=/etc/config/config.yml
        - --chain-id=32382
        - --rpc-host=0.0.0.0
        - --contract-deployment-block=0
        - --grpc-gateway-host=0.0.0.0
        - --execution-endpoint=http://localhost:8551
        - --accept-terms-of-use
        - --jwt-secret=/etc/secrets/jwt.hex
        - --suggested-fee-recipient=0x123463a4B065722E99115D6c222f267d9cABb524
        - --minimum-peers-per-subnet=0
        - --enable-debug-rpc-endpoints
    validator:
      enabled: false
      image: gcr.io/prysmaticlabs/prysm/validator:v4.0.8
      command: ["/app/cmd/validator/validator"]
      args:
        - --accept-terms-of-use
        - --beacon-rpc-provider=localhost:4000
        - --datadir=/ethereum/consensus/validator
        - --interop-num-validators=64
        - --interop-start-index=0
        - --force-clear-db
        - --chain-config-file=/etc/config/config.yml
        - --suggested-fee-recipient=0x0C46c2cAFE097b4f7e1BB868B89e5697eE65f934

defaultRelayers:
  ts-relayer:
    image: ghcr.io/hyperweb-io/starship/ts-relayer:0.9.0
  hermes:
    image: ghcr.io/hyperweb-io/starship/hermes:1.10.0
    config:
      global:
        log_level: "info"
      mode:
        clients:
          enabled: true
          refresh: true
          misbehaviour: true
        connections:
          enabled: true
        channels:
          enabled: true
        packets:
          enabled: true
          clear_interval: 100
          clear_on_start: true
          tx_confirmation: true
      rest:
        enabled: true
        host: "0.0.0.0"
        port: 3000
      telemetry:
        enabled: true
        host: "0.0.0.0"
        port: 3001
      # custom config args
      event_source:
        mode: push # allowed values: push, pull. Valid only for 1.6.0+
  go-relayer:
    image: ghcr.io/hyperweb-io/starship/go-relayer:v2.4.1
  neutron-query-relayer:
    image: ghcr.io/hyperweb-io/starship/neutron-query-relayer:v0.2.0
    config:
      RELAYER_NEUTRON_CHAIN_TIMEOUT: 1000s
      RELAYER_NEUTRON_CHAIN_GAS_PRICES: 0.5untrn
      RELAYER_NEUTRON_CHAIN_GAS_LIMIT: 200000
      RELAYER_NEUTRON_CHAIN_GAS_ADJUSTMENT: 2.0
      RELAYER_NEUTRON_CHAIN_DEBUG: false
      RELAYER_NEUTRON_CHAIN_KEYRING_BACKEND: test
      RELAYER_NEUTRON_CHAIN_OUTPUT_FORMAT: json
      RELAYER_NEUTRON_CHAIN_SIGN_MODE_STR: direct
      RELAYER_TARGET_CHAIN_TIMEOUT: 1000s
      RELAYER_TARGET_CHAIN_DEBUG: true
      RELAYER_REGISTRY_ADDRESS: ""
      RELAYER_ALLOW_TX_QUERIES: true
      RELAYER_ALLOW_KV_CALLBACKS: true
      RELAYER_MIN_KV_UPDATE_PERIOD: 1
      RELAYER_STORAGE_PATH: "storage/leveldb"
      RELAYER_CHECK_SUBMITTED_TX_STATUS_DELAY: 10s
      RELAYER_QUERIES_TASK_QUEUE_CAPACITY: 10000

defaultScripts:
  createGenesis:
    name: create-genesis.sh
    file: scripts/default/create-genesis.sh
  updateGenesis:
    name: update-genesis.sh
    file: scripts/default/update-genesis.sh
  updateConfig:
    name: update-config.sh
    file: scripts/default/update-config.sh
  createValidator:
    name: create-validator.sh
    file: scripts/default/create-validator.sh
  transferTokens:
    name: transfer-tokens.sh
    file: scripts/default/transfer-tokens.sh
  buildChain:
    name: build-chain.sh
    file: scripts/default/build-chain.sh
  ibcConnection:
    name: ibc-connection.sh
    file: scripts/default/ibc-connection.sh
  createICS:
    name: create-ics.sh
    file: scripts/default/create-ics.sh

defaultFaucet:
  cosmjs:
    image: ghcr.io/hyperweb-io/starship/cosmjs-faucet:v0.31.1
    concurrency: 5
  starship:
<<<<<<< HEAD
    image: ghcr.io/hyperweb-io/starship/faucet:20241017-a4579e1
=======
    image: ghcr.io/hyperweb-io/starship/faucet:20250205-544757d
>>>>>>> 291de900
    concurrency: 5

defaultCometmock:
  image: ghcr.io/informalsystems/cometmock:v0.37.x<|MERGE_RESOLUTION|>--- conflicted
+++ resolved
@@ -993,11 +993,7 @@
     image: ghcr.io/hyperweb-io/starship/cosmjs-faucet:v0.31.1
     concurrency: 5
   starship:
-<<<<<<< HEAD
-    image: ghcr.io/hyperweb-io/starship/faucet:20241017-a4579e1
-=======
     image: ghcr.io/hyperweb-io/starship/faucet:20250205-544757d
->>>>>>> 291de900
     concurrency: 5
 
 defaultCometmock:
