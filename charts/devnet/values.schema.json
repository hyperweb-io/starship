{
  "$schema": "http://json-schema.org/draft-07/schema#",
  "title": "Generated schema for Root",
  "type": "object",
  "properties": {
    "resources": {
      "type": "object",
      "properties": {
        "node": { "$ref":  "#/$def/resources" },
        "wait": { "$ref":  "#/$def/resources" }
      },
      "additionalProperties": false
    },
    "exposer": {
      "type": "object",
      "properties": {
        "image": {
          "type": "string"
        },
        "ports": {
          "type": "object",
          "properties": {
            "rest": {
              "type": "number"
            }
          },
          "required": [
            "rest"
          ]
        },
        "resources": { "$ref":  "#/$def/resources" }
      },
      "additionalProperties": false,
      "required": [
        "image",
        "ports",
        "resources"
      ]
    },
    "faucet": {
      "type": "object",
      "properties": {
        "enabled": {
          "type": "boolean"
        },
        "type": {
          "type": "string",
          "enum": [
            "cosmjs",
            "starship"
          ]
        },
        "image": {
          "type": "string"
        },
        "concurrency": {
          "type": "number"
        },
        "ports": {
          "type": "object",
          "properties": {
            "rest": {
              "type": "number"
            }
          },
          "additionalProperties": false,
          "required": ["rest"]
        },
        "resources": { "$ref":  "#/$def/resources" }
      },
      "additionalProperties":  false
    },
    "timeouts": {
      "type": "object",
      "properties": {
        "time_iota_ms": {
          "type": "number"
        },
        "timeout_propose": {
          "type": "string"
        },
        "timeout_propose_delta": {
          "type": "string"
        },
        "timeout_prevote": {
          "type": "string"
        },
        "timeout_prevote_delta": {
          "type": "string"
        },
        "timeout_precommit": {
          "type": "string"
        },
        "timeout_precommit_delta": {
          "type": "string"
        },
        "timeout_commit": {
          "type": "string"
        }
      },
      "additionalProperties": false
    },
    "chains": {
      "type": "array",
      "items": {
        "type": "object",
        "properties": {
          "name": {
            "type": "string"
          },
          "type": {
            "type": "string",
            "enum": [
              "custom",
              "osmosis",
              "cosmos",
              "juno",
              "stride",
              "ics",
              "cronos",
              "cryptoorgchain",
              "evmos",
              "persistencecore",
              "regen",
              "quasar",
              "quicksilver",
              "sei",
              "sommelier",
              "stargaze",
              "tendermint",
              "umee",
              "wasmd",
              "simapp",
              "cheqd",
              "neutron",
              "injective",
              "polymer",
              "virtual"
            ]
          },
          "numValidators": {
            "type": "number",
            "exclusiveMinimum": 0
          },
          "image": {
            "type": "string"
          },
          "home": {
            "type": "string"
          },
          "binary": {
            "type": "string"
          },
          "prefix": {
            "type": "string"
          },
          "denom": {
            "type": "string"
          },
          "prettyName": {
            "type": "string"
          },
          "coins": {
            "type": "string"
          },
          "hdPath": {
            "type": "string"
          },
          "coinType": {
            "type": "number"
          },
          "metrics": {
            "type": "boolean"
          },
          "repo": {
            "type": "string"
          },
          "storage": {
            "type": "string"
          },
          "storageClassName": {
            "type": "string"
          },
          "external": {
            "type": "boolean"
          },
          "joinNetwork": {
            "type": "boolean"
          },
          "geth": {
            "type": "object"
          },
          "beaconChain": {
            "type": "object"
          },
          "prysmCtl": {
            "type": "object"
          },
          "validator": {
            "type": "object"
          },
          "genesisStateUrl": {
            "type": "string"
          },
          "subtype": {
            "type": "string"
          },
          "upgrade": {
            "type": "object",
            "properties": {
              "enabled": {
                "type": "boolean"
              },
              "type": {
                "type": "string",
                "enum": ["build"]
              },
              "genesis": {
                "type": "string"
              },
              "upgrades": {
                "type": "array",
                "items": {
                  "type": "object",
                  "properties": {
                    "name": {
                      "type": "string"
                    },
                    "version": {
                      "type": "string"
                    }
                  },
                  "additionalProperties": false,
                  "required": [
                    "name",
                    "version"
                  ]
                }
              }
            },
            "additionalProperties": false,
            "required": [
              "enabled",
              "type",
              "genesis",
              "upgrades"
            ]
          },
          "faucet": {
            "type": "object",
            "properties": {
              "enabled": {
                "type": "boolean"
              },
              "type": {
                "type": "string",
                "enum": [
                  "cosmjs",
                  "starship"
                ]
              },
              "image": {
                "type": "string"
              },
              "concurrency": {
                "type": "number",
                "exclusiveMinimum": 1
              },
              "resources": {
                "type": "object",
                "properties": {
                  "cpu": {
                    "type": "string"
                  },
                  "memory": {
                    "type": "string"
                  },
                  "limits": {
                    "type": "object",
                    "properties": {
                      "cpu": {
                        "type": "string"
                      },
                      "memory": {
                        "type": "string"
                      }
                    },
                    "required": ["cpu", "memory"],
                    "additionalProperties": false
                  },
                  "requests": {
                    "type": "object",
                    "properties": {
                      "cpu": {
                        "type": "string"
                      },
                      "memory": {
                        "type": "string"
                      }
                    },
                    "required": ["cpu", "memory"],
                    "additionalProperties": false
                  }
                },
                "oneOf": [
                  {
                    "required": ["cpu", "memory"]
                  },
                  {
                    "required": ["limits", "requests"]
                  }
                ],
                "additionalProperties": false
              }
            },
            "additionalProperties": false
          },
          "ports": {
            "type": "object",
            "properties": {
              "rpc": {
                "type": "number"
              },
              "rest": {
                "type": "number"
              },
              "grpc": {
                "type": "number"
              },
              "exposer": {
                "type": "number"
              },
              "faucet": {
                "type": "number"
              }
            }
          },
          "build": {
            "type": "object",
            "properties": {
              "enabled": {
                "type": "boolean"
              },
              "source": {
                "type": "string"
              }
            },
            "required": [
              "enabled",
              "source"
            ]
          },
          "genesis": {
            "type": "object"
          },
          "scripts": {
            "type": "object",
            "properties": {
              "createGenesis": {
                "type": "object",
                "properties": {
                  "file": {
                    "type": "string"
                  },
                  "data": {
                    "type": "string"
                  }
                },
                "additionalProperties": false,
                "required": [
                  "file",
                  "data"
                ]
              },
              "updateGenesis": {
                "type": "object",
                "properties": {
                  "file": {
                    "type": "string"
                  },
                  "data": {
                    "type": "string"
                  }
                },
                "additionalProperties": false,
                "required": [
                  "file",
                  "data"
                ]
              },
              "updateConfig": {
                "type": "object",
                "properties": {
                  "file": {
                    "type": "string"
                  },
                  "data": {
                    "type": "string"
                  }
                },
                "additionalProperties": false,
                "required": [
                  "file",
                  "data"
                ]
              },
              "createValidator": {
                "type": "object",
                "properties": {
                  "file": {
                    "type": "string"
                  },
                  "data": {
                    "type": "string"
                  }
                },
                "additionalProperties": false,
                "required": [
                  "file",
                  "data"
                ]
              },
              "transferTokens": {
                "type": "object",
                "properties": {
                  "file": {
                    "type": "string"
                  },
                  "data": {
                    "type": "string"
                  }
                },
                "additionalProperties": false,
                "required": [
                  "file",
                  "data"
                ]
              },
              "buildChain": {
                "type": "object",
                "properties": {
                  "file": {
                    "type": "string"
                  },
                  "data": {
                    "type": "string"
                  }
                },
                "additionalProperties": false,
                "required": [
                  "file",
                  "data"
                ]
              }
            },
            "additionalProperties": false
          },
          "resources": { "$ref":  "#/$def/resources" },
          "cometmock": {
            "type": "object",
            "properties": {
              "enabled": {
                "type": "boolean"
              },
              "image": {
                "type": "string"
              }
            },
            "additionalProperties": false,
            "required": [
              "enabled"
            ]
          },
          "ics": {
            "type": "object",
            "properties": {
              "enabled": {
                "type": "boolean"
              },
              "image": {
                "type": "string"
              }
            },
            "additionalProperties": false,
            "required": [
              "enabled"
            ]
          }
        },
        "additionalProperties": false,
        "required": [
          "name",
          "type",
          "numValidators"
        ]
      }
    },
    "relayers": {
      "type": "array",
      "items": {
        "type": "object",
        "properties": {
          "name": {
            "type": "string"
          },
          "type": {
            "type": "string",
            "enum": [
              "go-relayer",
              "hermes",
              "ts-relayer"
            ]
          },
          "image": {
            "type": "string"
          },
          "replicas": {
            "type": "number",
            "exclusiveMinimum": 0
          },
          "chains": {
            "type": "array",
            "items": {
              "type": "string"
            }
          },
          "config": {
            "type": "object"
          },
          "resources": { "$ref":  "#/$def/resources" }
        },
        "additionalProperties": false,
        "required": [
          "name",
          "type",
          "replicas",
          "chains"
        ]
      }
    },
    "explorer": {
      "type": "object",
      "properties": {
        "enabled": {
          "type": "boolean"
        },
        "type": {
          "type": "string",
          "enum": ["ping-pub"]
        },
        "image": {
          "type": "string"
        },
        "localhost": {
          "type": "boolean"
        },
        "ports": {
          "type": "object",
          "properties": {
            "rest": {
              "type": "number"
            }
          },
          "required": [
            "rest"
          ]
        },
        "resources": { "$ref":  "#/$def/resources" }
      },
      "additionalProperties": false,
      "required": [
        "enabled",
        "type"
      ]
    },
    "registry": {
      "type": "object",
      "properties": {
        "enabled": {
          "type": "boolean"
        },
        "image": {
          "type": "string"
        },
        "localhost": {
          "type": "boolean"
        },
        "ports": {
          "type": "object",
          "properties": {
            "rest": {
              "type": "number"
            },
            "grpc": {
              "type": "number"
            }
          },
          "required": [
            "rest"
          ]
        },
        "resources": { "$ref":  "#/$def/resources" }
      },
      "additionalProperties": false,
      "required": [
        "enabled"
      ]
    },
<<<<<<< HEAD
    "monitoring": {
      "type": "object",
      "properties": {
        "enabled": {
          "type": "boolean"
        },
        "ports": {
          "type": "object",
          "properties": {
            "prometheus": {
              "type": "number"
            },
            "grafana": {
              "type": "number"
            }
          },
          "required": [
            "grafana"
          ]
        },
        "resources": { "$ref":  "#/$def/resources" }
      },
      "additionalProperties": false,
      "required": [
        "enabled"
      ]
=======
    "images": {
      "type": "object",
      "properties": {
        "imagePullPolicy": {
          "type": "string",
          "enum": [
            "Always",
            "IfNotPresent",
            "Never"
          ]
        }
      }
>>>>>>> 62f97d9c
    }
  },
  "required": [
    "chains"
  ],
  "$def": {
    "resources": {
      "type": "object",
      "properties": {
        "cpu": {
          "type": ["string", "number"]
        },
        "memory": {
          "type": ["string", "number"]
        },
        "limits": {
          "type": "object",
          "properties": {
            "cpu": {
              "type": ["string", "number"]
            },
            "memory": {
              "type": ["string", "number"]
            }
          },
          "required": ["cpu", "memory"],
          "additionalProperties": false
        },
        "requests": {
          "type": "object",
          "properties": {
            "cpu": {
              "type": ["string", "number"]
            },
            "memory": {
              "type": ["string", "number"]
            }
          },
          "required": ["cpu", "memory"],
          "additionalProperties": false
        }
      },
      "oneOf": [
        {
          "required": ["cpu", "memory"]
        },
        {
          "required": ["limits", "requests"]
        }
      ],
      "additionalProperties": false
    }
  }
}<|MERGE_RESOLUTION|>--- conflicted
+++ resolved
@@ -606,7 +606,6 @@
         "enabled"
       ]
     },
-<<<<<<< HEAD
     "monitoring": {
       "type": "object",
       "properties": {
@@ -633,7 +632,7 @@
       "required": [
         "enabled"
       ]
-=======
+    },
     "images": {
       "type": "object",
       "properties": {
@@ -646,7 +645,6 @@
           ]
         }
       }
->>>>>>> 62f97d9c
     }
   },
   "required": [
