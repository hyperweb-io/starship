--- conflicted
+++ resolved
@@ -713,9 +713,5 @@
     image: ghcr.io/cosmology-tech/starship/cosmjs-faucet:v0.31.1
     concurrency: 5
   starship:
-<<<<<<< HEAD
-    image: anmol1696/faucet:20230915-5ebb88f
-=======
     image: ghcr.io/cosmology-tech/starship/faucet:20230915-d75e5fd
->>>>>>> cadc4a03
     concurrency: 5