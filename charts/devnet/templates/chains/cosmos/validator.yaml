--- conflicted
+++ resolved
@@ -4,25 +4,7 @@
 {{ $dataExposer := dict "chain" $chain.name "port" ($.Values.exposer.ports.rest | quote | default "8081") }}
 {{ $defaultFile := $.Files.Get "defaults.yaml" | fromYaml }}
 
-<<<<<<< HEAD
-{{- $upgrade := $chain.upgrade | default (dict "enabled" false) }}
-{{- $build := .build | default (dict "enabled" false) -}}
-{{- $toBuild := or $build.enabled $upgrade.enabled }}
-
-# read faucet from chain values and merge with default faucet values
-{{ $faucet := get $chain "faucet" | default dict }}
-{{ $faucet = mergeOverwrite ($.Values.faucet | deepCopy) $faucet }}
-
-{{ $defaultFaucet := get $defaultFile.defaultFaucet $faucet.type | default dict }}
-{{ $faucet = merge $faucet $defaultFaucet }}
-
-{{ $image := $chain.image }}
-{{- if $toBuild }}
-{{ $image = "ghcr.io/cosmology-tech/starship/runner:latest" }}
-{{- end }}
-=======
 {{ $chain := include "devnet.fullchain" (dict "name" $chain.name "file" $defaultFile "context" $) | fromJson }}
->>>>>>> 010b3571
 
 {{ $initParams := dict "chains" (list $chain.name) "port" $.Values.exposer.ports.rest "context" $ }}
 ---
@@ -105,7 +87,7 @@
             - name: KEYS_CONFIG
               value: /configs/keys.json
             - name: FAUCET_ENABLED
-              value: "{{ $faucet.enabled }}"
+              value: "{{ $chain.faucet.enabled }}"
             - name: METRICS
               value: "{{ $chain.metrics }}"
           command:
@@ -226,7 +208,7 @@
                       $VAL_ADDR \
                       $DENOM \
                       http://$GENESIS_HOST.$NAMESPACE.svc.cluster.local:8000/credit \
-                      "{{ $faucet.enabled }}" || true
+                      "{{ $chain.faucet.enabled }}" || true
 
                     $CHAIN_BIN keys list --keyring-backend test | jq
 
