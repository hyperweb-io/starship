load("@io_bazel_rules_go//go:def.bzl", "go_binary", "go_library")
load("@io_bazel_rules_docker//container:container.bzl", "container_image", "container_push")

go_binary(
    name = "registry",
    embed = [":registry_lib"],
    visibility = ["//visibility:public"],
)

go_library(
    name = "registry_lib",
    srcs = [
        "app.go",
        "config.go",
        "const.go",
        "handler.go",
        "main.go",
    ],
    importpath = "github.com/Anmol1696/starship/registry",
    visibility = ["//visibility:public"],
    deps = [
        "//proto/registry:registry_go_proto",
        "@com_github_go_chi_chi//middleware",
        "@com_github_golang_protobuf//jsonpb:go_default_library_gen",
        "@com_github_golang_protobuf//proto:go_default_library",
        "@com_github_grpc_ecosystem_go_grpc_middleware//:go-grpc-middleware",
        "@com_github_grpc_ecosystem_go_grpc_middleware//logging/zap",
        "@com_github_grpc_ecosystem_go_grpc_middleware//recovery",
        "@com_github_grpc_ecosystem_go_grpc_middleware//tags",
        "@com_github_grpc_ecosystem_grpc_gateway_v2//runtime:go_default_library",
        "@com_github_urfave_cli//:cli",
        "@org_golang_google_grpc//:go_default_library",
        "@org_golang_google_grpc//codes",
        "@org_golang_google_grpc//status",
        "@org_golang_google_protobuf//types/known/emptypb",
        "@org_uber_go_zap//:zap",
    ],
<<<<<<< HEAD
)

go_binary(
    name = "registry",
    embed = [":registry_lib"],
    visibility = ["//visibility:public"],
)

container_image(
    name = "image",
    base = "@base_linux_amd64//image",
    entrypoint = ["/registy"],
    files = [":registry"],
)

container_push(
    name = "image_push",
    format = "Docker",
    image = ":image",
    registry = "index.docker.io",
    repository = "anmol1696/registry",
=======
>>>>>>> 11699284
)<|MERGE_RESOLUTION|>--- conflicted
+++ resolved
@@ -35,7 +35,6 @@
         "@org_golang_google_protobuf//types/known/emptypb",
         "@org_uber_go_zap//:zap",
     ],
-<<<<<<< HEAD
 )
 
 go_binary(
@@ -57,6 +56,4 @@
     image = ":image",
     registry = "index.docker.io",
     repository = "anmol1696/registry",
-=======
->>>>>>> 11699284
 )