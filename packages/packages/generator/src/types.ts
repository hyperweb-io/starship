import {
  Chain,
  FaucetConfig,
  Relayer,
  Script,
  StarshipConfig,
  Images,
  Resources,
  Exposer,
  TimeoutConfig,
  Explorer,
  Registry,
  Monitoring,
  Ingress
} from '@starship-ci/types';
import { ConfigMap, Deployment, Service, StatefulSet } from 'kubernetesjs';

export type Manifest = ConfigMap | Service | Deployment | StatefulSet;

export interface GeneratorContext {
  config: StarshipConfig;
  namespace?: string;
  version?: string;
}

// Cometmock default configuration
export interface CometmockDefault {
  image: string;
}

// Complete defaults structure from defaults.yaml
export interface DefaultsConfig {
  defaultChains: Record<string, Chain>;
  defaultFaucet: Record<string, FaucetConfig>;
  defaultRelayers: Record<string, Relayer>;
  defaultScripts: Record<string, Script>;
  defaultCometmock: CometmockDefault;
<<<<<<< HEAD
  images?: Images;
  resources?: {
    node: Resources;
    wait: Resources;
  };
  exposer?: Exposer;
  timeouts?: TimeoutConfig;
  explorer?: Explorer;
  registry?: Registry;
  faucet?: FaucetConfig;
  monitoring?: Monitoring;
  ingress?: Ingress;
=======
}

export interface IGenerator {
  generate(): Array<Manifest>;
>>>>>>> 46d0122d
}<|MERGE_RESOLUTION|>--- conflicted
+++ resolved
@@ -35,7 +35,6 @@
   defaultRelayers: Record<string, Relayer>;
   defaultScripts: Record<string, Script>;
   defaultCometmock: CometmockDefault;
-<<<<<<< HEAD
   images?: Images;
   resources?: {
     node: Resources;
@@ -48,10 +47,8 @@
   faucet?: FaucetConfig;
   monitoring?: Monitoring;
   ingress?: Ingress;
-=======
 }
 
 export interface IGenerator {
   generate(): Array<Manifest>;
->>>>>>> 46d0122d
 }