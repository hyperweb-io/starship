<<<<<<< HEAD
import { defaultStarshipContext, StarshipConfig, StarshipContext } from '@starship-ci/client'; // Adjust the import path as necessary
=======
import {
  defaultStarshipContext,
  StarshipConfig,
  StarshipContext
} from '@starship-ci/client'; // Adjust the import path as necessary
>>>>>>> c74a7e83
import chalk from 'chalk';
import { readFileSync } from 'fs';
import * as yaml from 'js-yaml';
import { resolve } from 'path';

import { readAndParsePackageJson } from './package';

// Function to display the version information
export function displayVersion() {
  const pkg = readAndParsePackageJson();
  console.log(chalk.green(`Name: ${pkg.name}`));
  console.log(chalk.blue(`Version: ${pkg.version}`));
}

const resolvePath = (filename: string) =>
  filename.startsWith('/') ? filename : resolve((process.cwd(), filename));

const loadYaml = (filename: string): any => {
  const path = resolvePath(filename);
  const fileContents = readFileSync(path, 'utf8');
  return yaml.load(fileContents);
};

export interface Config {
  context: StarshipContext;
  starship: StarshipConfig;
}

export const params: string[] = [
  'config',
  'name',
  'version',
  'repo',
  'repoUrl',
  'chart',
  'namespace'
];

export const loadConfig = (argv: any): Config => {
  console.log('argv: ', argv);
  const context: StarshipContext = {
    ...defaultStarshipContext
  } as StarshipContext;
  let starship: StarshipConfig = {} as StarshipConfig;

<<<<<<< HEAD
=======
  console.log('context', context);

>>>>>>> c74a7e83
  // Override context with command-line arguments dynamically based on StarshipContext keys
  params.forEach((key) => {
    if (argv[key] !== undefined) {
      console.log('key: ', key, ' argv[key]: ', argv[key]);
      // @ts-expect-error - dynamic assignment
      context[key] = argv[key];
    }
  });

  if (context.config) {
    context.config = resolvePath(context.config);
    starship = loadYaml(context.config) as StarshipConfig;
  }

<<<<<<< HEAD
  return {context, starship};
}
=======
  console.log('starship: ', starship);

  return { context, starship };
};
>>>>>>> c74a7e83

export const usageText = `
Usage: starship <command> [options]

Commands:
  start              Start the Starship services.
  stop               Remove all components related to the deployment.
  deploy             Deploy starship using specified options or configuration file.
  setup              Setup initial configuration and dependencies.
  start-ports        Start port forwarding for the deployed services.
  stop-ports         Stop port forwarding.
  delete             Delete a specific Helm release.
  get-pods           Get the list of pods for the Helm release.
  clean              Perform a clean operation to tidy up resources.
  version, -v        Display the version of the Starship Client.

Configuration File:
  --config <path>       Specify the path to the configuration file containing the actual config file. Required.
                        Command-line options will override settings from this file if both are provided.

Command-line Options:
  --name <name>     Specify the Helm release name, default: starship.
                        Will overide config file settings for name.
  --version <ver>   Specify the version of the Helm chart, default: v0.2.6.
                        Will overide config file settings for version.

Examples:
  $ starship start --config ./config/two-chain.yaml
  $ starship stop --config ./config/two-chain.yaml

If you want to setup starship for the first time
  $ starship setup

If you want to run the deployment step by step
  $ starship deploy --config ./config/two-chain.yaml
  $ starship start-ports --config ./config/two-chain.yaml
  $ starship stop-ports --config ./config/two-chain.yaml
  $ starship delete --config ./config/two-chain.yaml

Additional Help:
  $ starship help          Display this help information.
`;

export function displayUsage() {
  console.log(usageText);
}<|MERGE_RESOLUTION|>--- conflicted
+++ resolved
@@ -1,12 +1,8 @@
-<<<<<<< HEAD
-import { defaultStarshipContext, StarshipConfig, StarshipContext } from '@starship-ci/client'; // Adjust the import path as necessary
-=======
 import {
   defaultStarshipContext,
   StarshipConfig,
   StarshipContext
 } from '@starship-ci/client'; // Adjust the import path as necessary
->>>>>>> c74a7e83
 import chalk from 'chalk';
 import { readFileSync } from 'fs';
 import * as yaml from 'js-yaml';
@@ -52,11 +48,6 @@
   } as StarshipContext;
   let starship: StarshipConfig = {} as StarshipConfig;
 
-<<<<<<< HEAD
-=======
-  console.log('context', context);
-
->>>>>>> c74a7e83
   // Override context with command-line arguments dynamically based on StarshipContext keys
   params.forEach((key) => {
     if (argv[key] !== undefined) {
@@ -71,15 +62,8 @@
     starship = loadYaml(context.config) as StarshipConfig;
   }
 
-<<<<<<< HEAD
-  return {context, starship};
-}
-=======
-  console.log('starship: ', starship);
-
   return { context, starship };
 };
->>>>>>> c74a7e83
 
 export const usageText = `
 Usage: starship <command> [options]
