--- conflicted
+++ resolved
@@ -3,9 +3,6 @@
 import { Inquirerer, type Question } from 'inquirerer';
 import minimist from 'minimist';
 
-<<<<<<< HEAD
-import { displayUsage, displayVersion, loadConfig, params, usageText } from './utils';
-=======
 import {
   displayUsage,
   displayVersion,
@@ -13,7 +10,6 @@
   params,
   usageText
 } from './utils';
->>>>>>> c74a7e83
 
 const argv = minimist(process.argv.slice(2), {
   alias: {
